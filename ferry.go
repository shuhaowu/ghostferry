package ghostferry

import (
	"context"
	"database/sql"
	"encoding/json"
	"errors"
	"fmt"
	"os"
	"os/signal"
	"strings"
	"sync"
	"syscall"
	"time"

	"github.com/go-sql-driver/mysql"
	siddontanglog "github.com/siddontang/go-log/log"
	siddontangmysql "github.com/siddontang/go-mysql/mysql"
	"github.com/siddontang/go-mysql/schema"
	"github.com/sirupsen/logrus"
)

var (
	VersionString string = "?.?.?+??????????????+???????"
	WebUiBasedir  string = ""
)

const (
	StateStarting            = "starting"
	StateCopying             = "copying"
	StateWaitingForCutover   = "wait-for-cutover"
	StateVerifyBeforeCutover = "verify-before-cutover"
	StateCutover             = "cutover"
	StateDone                = "done"
)

func quoteField(field string) string {
	return fmt.Sprintf("`%s`", field)
}

func MaskedDSN(c *mysql.Config) string {
	oldPass := c.Passwd
	c.Passwd = "<masked>"
	defer func() {
		c.Passwd = oldPass
	}()

	return c.FormatDSN()
}

type Ferry struct {
	*Config

	SourceDB *sql.DB
	TargetDB *sql.DB

	// These can be specified by the caller to customize the run.
	ErrorHandler                       ErrorHandler
	StateTracker                       *StateTracker
	Throttler                          Throttler
	WaitUntilReplicaIsCaughtUpToMaster *WaitUntilReplicaIsCaughtUpToMaster

	// This can be specified by the caller. If specified, do not specify
	// VerifierType in Config (or as an empty string) or an error will be raised
	// in Initialize.
	//
	// If VerifierType is specified and this is nil on Ferry initialization, a
	// Verifier will be created according to the Config.
	Verifier Verifier

	BinlogStreamer *BinlogStreamer
	BinlogWriter   *BinlogWriter

	DataIterator *DataIterator
	BatchWriter  *BatchWriter

	TableSchemaCache TableSchemaCache

	StartTime    time.Time
	DoneTime     time.Time
	OverallState string

	logger            *logrus.Entry
	iterativeVerifier *IterativeVerifier

	rowCopyCompleteCh chan struct{}
}

func (f *Ferry) NewDataIterator() *DataIterator {
	dataIterator := &DataIterator{
		DB:          f.SourceDB,
		Concurrency: f.Config.DataIterationConcurrency,

		ErrorHandler: f.ErrorHandler,
		CursorConfig: &CursorConfig{
			DB:        f.SourceDB,
			Throttler: f.Throttler,

			BatchSize:   f.Config.DataIterationBatchSize,
			ReadRetries: f.Config.DBReadRetries,
		},
		StateTracker: f.StateTracker.CopyStage,
	}

	if f.CopyFilter != nil {
		dataIterator.CursorConfig.BuildSelect = f.CopyFilter.BuildSelect
	}

	return dataIterator
}

func (f *Ferry) NewDataIteratorWithoutStateTracker() *DataIterator {
	dataIterator := f.NewDataIterator()
	dataIterator.StateTracker = nil
	return dataIterator
}

func (f *Ferry) NewBinlogStreamer() *BinlogStreamer {
	return &BinlogStreamer{
		DB:               f.SourceDB,
		DBConfig:         f.Source,
		MyServerId:       f.Config.MyServerId,
		ErrorHandler:     f.ErrorHandler,
		Filter:           f.CopyFilter,
		TableSchemaCache: f.TableSchemaCache,
	}
}

func (f *Ferry) NewBinlogWriter() *BinlogWriter {
	return &BinlogWriter{
		DB:               f.TargetDB,
		DatabaseRewrites: f.Config.DatabaseRewrites,
		TableRewrites:    f.Config.TableRewrites,
		Throttler:        f.Throttler,

		BatchSize:    f.Config.BinlogEventBatchSize,
		WriteRetries: f.Config.DBWriteRetries,

		ErrorHandler: f.ErrorHandler,
		StateTracker: f.StateTracker.CopyStage,
	}
}

func (f *Ferry) NewBinlogWriterWithoutStateTracker() *BinlogWriter {
	binlogWriter := f.NewBinlogWriter()
	binlogWriter.StateTracker = nil
	return binlogWriter
}

func (f *Ferry) NewBatchWriter() *BatchWriter {
	batchWriter := &BatchWriter{
		DB:           f.TargetDB,
		StateTracker: f.StateTracker.CopyStage,

		DatabaseRewrites: f.Config.DatabaseRewrites,
		TableRewrites:    f.Config.TableRewrites,

		WriteRetries: f.Config.DBWriteRetries,
	}

	batchWriter.Initialize()
	return batchWriter
}

func (f *Ferry) NewBatchWriterWithoutStateTracker() *BatchWriter {
	batchWriter := f.NewBatchWriter()
	batchWriter.StateTracker = nil
	return batchWriter
}

func (f *Ferry) NewChecksumTableVerifier() *ChecksumTableVerifier {
	return &ChecksumTableVerifier{
		Tables:           f.TableSchemaCache.AsSlice(),
		SourceDB:         f.SourceDB,
		TargetDB:         f.TargetDB,
		DatabaseRewrites: f.Config.DatabaseRewrites,
		TableRewrites:    f.Config.TableRewrites,
	}
}

func (f *Ferry) NewIterativeVerifier() (*IterativeVerifier, error) {
	var err error
	config := f.Config.IterativeVerifierConfig

	if config.Concurrency == 0 {
		config.Concurrency = 4
	}

	var maxExpectedDowntime time.Duration
	if config.MaxExpectedDowntime != "" {
		maxExpectedDowntime, err = time.ParseDuration(config.MaxExpectedDowntime)
		if err != nil {
			return nil, fmt.Errorf("invalid MaxExpectedDowntime: %v. this error should have been caught via .Validate()", err)
		}
	}

	var compressionVerifier *CompressionVerifier
	if config.TableColumnCompression != nil {
		compressionVerifier, err = NewCompressionVerifier(config.TableColumnCompression)
		if err != nil {
			return nil, err
		}
	}

	ignoredColumns := make(map[string]map[string]struct{})
	for table, columns := range config.IgnoredColumns {
		ignoredColumns[table] = make(map[string]struct{})
		for _, column := range columns {
			ignoredColumns[table][column] = struct{}{}
		}
	}

	v := &IterativeVerifier{
		CursorConfig: &CursorConfig{
			DB:          f.SourceDB,
			BatchSize:   f.Config.DataIterationBatchSize,
			ReadRetries: f.Config.DBReadRetries,
		},

		BinlogStreamer:      f.BinlogStreamer,
		SourceDB:            f.SourceDB,
		TargetDB:            f.TargetDB,
		TableSchemaCache:    f.TableSchemaCache,
		Tables:              f.TableSchemaCache.AsSlice(),
		CompressionVerifier: compressionVerifier,

		IgnoredTables:       config.IgnoredTables,
		IgnoredColumns:      ignoredColumns,
		DatabaseRewrites:    f.Config.DatabaseRewrites,
		TableRewrites:       f.Config.TableRewrites,
		Concurrency:         config.Concurrency,
		MaxExpectedDowntime: maxExpectedDowntime,
	}

	if f.CopyFilter != nil {
		v.CursorConfig.BuildSelect = f.CopyFilter.BuildSelect
	}

	return v, v.Initialize()
}

// Initialize all the components of Ghostferry and connect to the Database
func (f *Ferry) Initialize() (err error) {
	f.StartTime = time.Now().Truncate(time.Second)
	f.OverallState = StateStarting

	f.logger = logrus.WithField("tag", "ferry")
	f.rowCopyCompleteCh = make(chan struct{})

	f.logger.Infof("hello world from %s", VersionString)

	// Suppress siddontang/go-mysql logging as we already log the equivalents.
	// It also by defaults logs to stdout, which is different from Ghostferry
	// logging, which all goes to stderr. stdout in Ghostferry is reserved for
	// dumping states due to an abort.
	siddontanglog.SetDefaultLogger(siddontanglog.NewDefault(&siddontanglog.NullHandler{}))

	// Connect to the source and target databases and check the validity
	// of the connections
	f.SourceDB, err = f.Source.SqlDB(f.logger.WithField("dbname", "source"))
	if err != nil {
		f.logger.WithError(err).Error("failed to connect to source database")
		return err
	}

	err = f.checkConnection("source", f.SourceDB)
	if err != nil {
		f.logger.WithError(err).Error("source connection checking failed")
		return err
	}

	err = f.checkConnectionForBinlogFormat(f.SourceDB)
	if err != nil {
		f.logger.WithError(err).Error("binlog format for source db is not compatible")
		return err
	}

	f.TargetDB, err = f.Target.SqlDB(f.logger.WithField("dbname", "target"))
	if err != nil {
		f.logger.WithError(err).Error("failed to connect to target database")
		return err
	}

	err = f.checkConnection("target", f.TargetDB)
	if err != nil {
		f.logger.WithError(err).Error("target connection checking failed")
		return err
	}

	isReplica, err := CheckDbIsAReplica(f.TargetDB)
	if err != nil {
		f.logger.WithError(err).Error("cannot check if target db is writable")
		return err
	}
	if isReplica {
		return fmt.Errorf("@@read_only must be OFF on target db")
	}

	// Check if we're running from a replica or not and sanity check
	// the configurations given to Ghostferry as well as the configurations
	// of the MySQL databases.
	if f.WaitUntilReplicaIsCaughtUpToMaster != nil {
		f.WaitUntilReplicaIsCaughtUpToMaster.ReplicaDB = f.SourceDB

		if f.WaitUntilReplicaIsCaughtUpToMaster.MasterDB == nil {
			err = errors.New("must specify a MasterDB")
			f.logger.WithError(err).Error("must specify a MasterDB")
			return err
		}

		err = f.checkConnection("source_master", f.WaitUntilReplicaIsCaughtUpToMaster.MasterDB)
		if err != nil {
			f.logger.WithError(err).Error("source master connection checking failed")
			return err
		}

		var zeroPosition siddontangmysql.Position
		// Ensures the query to check for position is executable.
		_, err = f.WaitUntilReplicaIsCaughtUpToMaster.IsCaughtUp(zeroPosition, 1)
		if err != nil {
			f.logger.WithError(err).Error("cannot check replicated master position on the source database")
			return err
		}

		isReplica, err := CheckDbIsAReplica(f.WaitUntilReplicaIsCaughtUpToMaster.MasterDB)
		if err != nil {
			f.logger.WithError(err).Error("cannot check if master is a read replica")
			return err
		}

		if isReplica {
			err = errors.New("source master is a read replica, not a master writer")
			f.logger.WithError(err).Error("source master is a read replica")
			return err
		}
	} else {
		isReplica, err := CheckDbIsAReplica(f.SourceDB)
		if err != nil {
			f.logger.WithError(err).Error("cannot check if source is a replica")
			return err
		}

		if isReplica {
			err = errors.New("source is a read replica. running Ghostferry with a source replica is unsafe unless WaitUntilReplicaIsCaughtUpToMaster is used")
			f.logger.WithError(err).Error("source is a read replica")
			return err
		}
	}

	// Initializing the necessary components of Ghostferry.
	if f.ErrorHandler == nil {
		f.ErrorHandler = &PanicErrorHandler{
			Ferry: f,
		}
	}

	if f.Throttler == nil {
		f.Throttler = &PauserThrottler{}
	}

	// Initializes the structs required for the copy stage of Ghostferry
	if f.StateToResumeFrom == nil {
		f.StateTracker = &StateTracker{
			CopyStage: NewCopyStateTracker(f.DataIterationConcurrency * 10),
		}

		// Loads the schema of the tables that are applicable.
		// We need to do this at the beginning of the run as this is required
		// in order to determine the PrimaryKey of each table as well as finding
		// which value in the binlog event correspond to which field in the
		// table.
		//
		metrics.Measure("LoadTables", nil, 1.0, func() {
			err = f.RebuildTableSchemaCache()
		})
		if err != nil {
			return err
		}
	} else {
		f.StateTracker = &StateTracker{
			CopyStage: NewCopyStateTrackerFromSerializedState(f.DataIterationConcurrency*10, f.StateToResumeFrom.CopyStage),
		}

		f.TableSchemaCache = f.StateToResumeFrom.LastKnownTableSchemaCache
	}

	f.StateTracker.TableSchemaCache = f.TableSchemaCache

	f.BinlogStreamer = f.NewBinlogStreamer()
	f.BinlogWriter = f.NewBinlogWriter()
	f.DataIterator = f.NewDataIterator()
	f.BatchWriter = f.NewBatchWriter()

	// Initializes the structures required for the verifier stage of Ghostferry
	if f.Config.VerifierType != "" {
		if f.Verifier != nil {
			return errors.New("VerifierType specified and Verifier is given. these are mutually exclusive options")
		}

		switch f.Config.VerifierType {
		case VerifierTypeIterative:
			f.Verifier, err = f.NewIterativeVerifier()
			if err != nil {
				return err
			}
		case VerifierTypeChecksumTable:
			f.Verifier = f.NewChecksumTableVerifier()
		case VerifierTypeNoVerification:
			// skip
		default:
			return fmt.Errorf("'%s' is not a known VerifierType", f.Config.VerifierType)
		}
	}

	switch v := f.Verifier.(type) {
	case *IterativeVerifier:
		f.iterativeVerifier = v
		if f.StateToResumeFrom != nil && f.StateToResumeFrom.VerifierStage != nil {
			v.reverifyStore = DeserializeReverifyStore(f.StateToResumeFrom.VerifierStage.ReverifyStore)
			f.StateTracker.VerifierStage = NewVerifierStateTrackerFromSerializedState(v, f.StateToResumeFrom.VerifierStage)
		} else {
			f.StateTracker.VerifierStage = NewVerifierStateTracker(v)
		}

		v.StateTracker = f.StateTracker.VerifierStage
	default:
		// skip
	}

	f.logger.Info("ferry initialized")
	return nil
}

func (f *Ferry) RebuildTableSchemaCache() error {
	var err error
	f.TableSchemaCache, err = LoadTables(f.SourceDB, f.TableFilter)
	return err
}

func (f *Ferry) RunReconcilerIfNecessary() error {
	if f.StateToResumeFrom == nil {
		return nil
	}

	currentBinlogPosition, err := ShowMasterStatusBinlogPosition(f.SourceDB)
	if err != nil {
		return err
	}

	r := &Reconciler{
		SourceDB:                f.SourceDB,
		StartFromBinlogPosition: f.StateToResumeFrom.MinBinlogPosition(),
		TargetBinlogPosition:    currentBinlogPosition,
		BatchSize:               f.Config.BinlogEventBatchSize,

		BinlogStreamer:   f.NewBinlogStreamer(),
		BinlogWriter:     f.NewBinlogWriterWithoutStateTracker(),
		Throttler:        f.Throttler,
		ErrorHandler:     f.ErrorHandler,
		TableSchemaCache: f.TableSchemaCache,
	}

	if f.iterativeVerifier != nil {
		r.BinlogStreamer.AddEventListener(f.iterativeVerifier.binlogEventListener)
	}

	err = r.Run()
	if err != nil {
		return err
	}

	// When the Reconciler.Run method exits, the TargetBinlogPosition is
	// guarenteed to have finished writing.
	f.StateTracker.CopyStage.UpdateLastWrittenBinlogPosition(r.TargetBinlogPosition)
	if f.StateTracker.VerifierStage != nil {
		f.StateTracker.VerifierStage.UpdateLastWrittenBinlogPosition(r.TargetBinlogPosition)
	}
	return nil
}

// Determine the binlog coordinates, table mapping for the pending
// Ghostferry run.
func (f *Ferry) Start() error {
	// Event listeners for the BinlogStreamer and DataIterator are called
	// in the order they are registered.
	// The builtin event listeners are to write the events to the target
	// database.
	// Registering the builtin event listeners in Start allows the consumer
	// of the library to register event listeners that gets called before
	// and after the data gets written to the target database.
	f.BinlogStreamer.AddEventListener(f.BinlogWriter.BufferBinlogEvents)
	f.DataIterator.AddBatchListener(f.BatchWriter.WriteRowBatch)

<<<<<<< HEAD
	// The starting binlog coordinates either is determined on the fly when this
	// is not a resuming run or obtained from the CopyStage's
	// LastWrittenBinlogPosition.
	//
	// The determination of the binlog position when not resuming must occur
	// before the DataIterator starts. Otherwise the DataIterator might miss
	// some records that are inserted between the time the DataIterator
	// determines the range of IDs to copy and the time that the starting binlog
	// coordinates are determined.
	//
	// It is okay to use the CopyStage's LastWrittenBinlogPosition even though
	// the CopyStage and the VerifierStage could have different binlog positions
	// in StateToResume. This is because RunReconcilerIfNecessary, which is
	// required in the resuming case, will equalize the two stages' binlog
	// position.
	var err error
	if f.StateToResumeFrom != nil {
		// When resuming, we need to attach the iterative verifier's binlog
		// listener early, otherwise the verifier will miss rows changed between
		// now until VerifyBeforeCutover is called.
		if f.iterativeVerifier != nil {
			f.iterativeVerifier.attachBinlogEventListener()
		}

		err = f.BinlogStreamer.ConnectBinlogStreamerToMysqlFrom(f.StateTracker.CopyStage.LastWrittenBinlogPosition())
=======
	// The starting binlog coordinates must be determined first. If it is
	// determined after the DataIterator starts, the DataIterator might
	// miss some records that are inserted between the time the
	// DataIterator determines the range of IDs to copy and the time that
	// the starting binlog coordinates are determined.
	var pos siddontangmysql.Position
	var err error
	if f.StateToResumeFrom != nil {
		pos, err = f.BinlogStreamer.ConnectBinlogStreamerToMysqlFrom(f.StateToResumeFrom.LastWrittenBinlogPosition)
>>>>>>> d6e911c8
	} else {
		pos, err = f.BinlogStreamer.ConnectBinlogStreamerToMysql()
	}
	if err != nil {
		return err
	}

<<<<<<< HEAD
=======
	// If we don't set this now, there is a race condition where Ghostferry
	// is terminated with some rows copied but no binlog events are written.
	// This guarentees that we are able to restart from a valid location.
	f.StateTracker.UpdateLastWrittenBinlogPosition(pos)

	// Loads the schema of the tables that are applicable.
	// We need to do this at the beginning of the run as this is required
	// in order to determine the PrimaryKey of each table as well as finding
	// which value in the binlog event correspond to which field in the
	// table.
	if f.StateToResumeFrom != nil {
		f.Tables = f.StateToResumeFrom.LastKnownTableSchemaCache
	} else {
		metrics.Measure("LoadTables", nil, 1.0, func() {
			f.Tables, err = LoadTables(f.SourceDB, f.TableFilter)
		})
		if err != nil {
			return err
		}
	}

	// TODO(pushrax): handle changes to schema during copying and clean this up.
	f.BinlogStreamer.TableSchema = f.Tables
	f.DataIterator.Tables = f.Tables.AsSlice()

>>>>>>> d6e911c8
	return nil
}

// Spawns the background tasks that actually perform the run.
// Wait for the background tasks to finish.
func (f *Ferry) Run() {
	f.logger.Info("starting ferry run")
	f.OverallState = StateCopying

	ctx, shutdown := context.WithCancel(context.Background())

	handleError := func(name string, err error) {
		if err != nil && err != context.Canceled {
			f.ErrorHandler.Fatal(name, err)
		}
	}

	supportingServicesWg := &sync.WaitGroup{}
	supportingServicesWg.Add(1)

	go func() {
		defer supportingServicesWg.Done()
		handleError("throttler", f.Throttler.Run(ctx))
	}()

	if f.DumpStateToStdoutOnSignal {
		supportingServicesWg.Add(1)

		go func() {
			defer supportingServicesWg.Done()

			c := make(chan os.Signal, 1)
			signal.Notify(c, syscall.SIGINT, syscall.SIGTERM)

			select {
			case <-ctx.Done():
				f.logger.Debug("shutting down signal monitoring goroutine")
				return
			case s := <-c:
				f.ErrorHandler.Fatal("user", fmt.Errorf("signal received: %v", s.String()))
			}
		}()

	}

	binlogWg := &sync.WaitGroup{}
	binlogWg.Add(2)

	go func() {
		defer binlogWg.Done()
		f.BinlogWriter.Run()
	}()

	go func() {
		defer binlogWg.Done()

		f.BinlogStreamer.Run()
		f.BinlogWriter.Stop()
	}()

	dataIteratorWg := &sync.WaitGroup{}
	dataIteratorWg.Add(1)

	go func() {
		defer dataIteratorWg.Done()
		f.DataIterator.Run(f.TableSchemaCache.AsSlice())
	}()

	dataIteratorWg.Wait()

	if f.Verifier != nil {
		f.logger.Info("calling VerifyBeforeCutover")
		f.OverallState = StateVerifyBeforeCutover

		metrics.Measure("VerifyBeforeCutover", nil, 1.0, func() {
			err := f.Verifier.VerifyBeforeCutover()
			if err != nil {
				f.logger.WithError(err).Error("VerifyBeforeCutover failed")
				f.ErrorHandler.Fatal("verifier", err)
			}
		})
	}

	f.logger.Info("data copy is complete, waiting for cutover")
	f.OverallState = StateWaitingForCutover
	f.waitUntilAutomaticCutoverIsTrue()

	f.logger.Info("entering cutover phase, notifying caller that row copy is complete")
	f.OverallState = StateCutover
	f.notifyRowCopyComplete()

	binlogWg.Wait()

	f.logger.Info("ghostferry run is complete, shutting down auxiliary services")
	f.OverallState = StateDone
	f.DoneTime = time.Now()

	shutdown()
	supportingServicesWg.Wait()
}

func (f *Ferry) RunStandaloneDataCopy(tables []*schema.Table) error {
	if len(tables) == 0 {
		return nil
	}

	dataIterator := f.NewDataIteratorWithoutStateTracker()

	// BUG: if the PanicErrorHandler fires while running the standalone copy, we
	// will get an error dump even though we should not get one, which could be
	// misleading.

	dataIterator.AddBatchListener(f.BatchWriter.WriteRowBatch)
	f.logger.WithField("tables", tables).Info("starting delta table copy in cutover")

	dataIterator.Run(tables)

	return nil
}

// Call this method and perform the cutover after this method returns.
func (f *Ferry) WaitUntilRowCopyIsComplete() {
	<-f.rowCopyCompleteCh
}

func (f *Ferry) WaitUntilBinlogStreamerCatchesUp() {
	for !f.BinlogStreamer.IsAlmostCaughtUp() {
		time.Sleep(500 * time.Millisecond)
	}
}

// After you stop writing to the source and made sure that all inflight
// transactions to the source are completed, call this method to ensure
// that the binlog streaming has caught up and stop the binlog streaming.
//
// This method will actually not shutdown the BinlogStreamer immediately.
// You will know that the BinlogStreamer finished when .Run() returns.
func (f *Ferry) FlushBinlogAndStopStreaming() {
	if f.WaitUntilReplicaIsCaughtUpToMaster != nil {
		isReplica, err := CheckDbIsAReplica(f.WaitUntilReplicaIsCaughtUpToMaster.MasterDB)
		if err != nil {
			f.ErrorHandler.Fatal("wait_replica", err)
		}

		if isReplica {
			err = errors.New("source master is no longer a master writer")
			msg := "aborting the ferry since the source master is no longer the master writer " +
				"this means that the perceived master can be lagging compared to the actual master " +
				"and lead to missed writes. aborting ferry"

			f.logger.Error(msg)
			f.ErrorHandler.Fatal("wait_replica", err)
		}

		err = f.WaitUntilReplicaIsCaughtUpToMaster.Wait()
		if err != nil {
			f.ErrorHandler.Fatal("wait_replica", err)
		}
	}

	f.BinlogStreamer.FlushAndStop()
}

func (f *Ferry) SerializeStateToJSON() (string, error) {
	serializedState := f.StateTracker.Serialize()
	stateBytes, err := json.MarshalIndent(serializedState, "", "  ")
	return string(stateBytes), err
}

func (f *Ferry) waitUntilAutomaticCutoverIsTrue() {
	for !f.AutomaticCutover {
		time.Sleep(1 * time.Second)
		f.logger.Debug("waiting for AutomaticCutover to become true before signaling for row copy complete")
	}
}

func (f *Ferry) notifyRowCopyComplete() {
	f.rowCopyCompleteCh <- struct{}{}
}

func (f *Ferry) checkConnection(dbname string, db *sql.DB) error {
	row := db.QueryRow("SHOW STATUS LIKE 'Ssl_cipher'")
	var name, cipher string
	err := row.Scan(&name, &cipher)
	if err != nil {
		return err
	}

	hasSSL := cipher != ""

	f.logger.WithFields(logrus.Fields{
		"hasSSL":     hasSSL,
		"ssl_cipher": cipher,
		"dbname":     dbname,
	}).Infof("connected to %s", dbname)

	return nil
}

func (f *Ferry) checkConnectionForBinlogFormat(db *sql.DB) error {
	var name, value string

	row := db.QueryRow("SHOW VARIABLES LIKE 'binlog_format'")
	err := row.Scan(&name, &value)
	if err != nil {
		return err
	}

	if strings.ToUpper(value) != "ROW" {
		return fmt.Errorf("binlog_format must be ROW, not %s", value)
	}

	row = db.QueryRow("SHOW VARIABLES LIKE 'binlog_row_image'")
	err = row.Scan(&name, &value)
	if err != nil {
		return err
	}

	if strings.ToUpper(value) != "FULL" {
		return fmt.Errorf("binlog_row_image must be FULL, not %s", value)
	}

	return nil
}<|MERGE_RESOLUTION|>--- conflicted
+++ resolved
@@ -491,7 +491,6 @@
 	f.BinlogStreamer.AddEventListener(f.BinlogWriter.BufferBinlogEvents)
 	f.DataIterator.AddBatchListener(f.BatchWriter.WriteRowBatch)
 
-<<<<<<< HEAD
 	// The starting binlog coordinates either is determined on the fly when this
 	// is not a resuming run or obtained from the CopyStage's
 	// LastWrittenBinlogPosition.
@@ -507,6 +506,7 @@
 	// in StateToResume. This is because RunReconcilerIfNecessary, which is
 	// required in the resuming case, will equalize the two stages' binlog
 	// position.
+	var pos siddontangmysql.Position
 	var err error
 	if f.StateToResumeFrom != nil {
 		// When resuming, we need to attach the iterative verifier's binlog
@@ -516,18 +516,7 @@
 			f.iterativeVerifier.attachBinlogEventListener()
 		}
 
-		err = f.BinlogStreamer.ConnectBinlogStreamerToMysqlFrom(f.StateTracker.CopyStage.LastWrittenBinlogPosition())
-=======
-	// The starting binlog coordinates must be determined first. If it is
-	// determined after the DataIterator starts, the DataIterator might
-	// miss some records that are inserted between the time the
-	// DataIterator determines the range of IDs to copy and the time that
-	// the starting binlog coordinates are determined.
-	var pos siddontangmysql.Position
-	var err error
-	if f.StateToResumeFrom != nil {
-		pos, err = f.BinlogStreamer.ConnectBinlogStreamerToMysqlFrom(f.StateToResumeFrom.LastWrittenBinlogPosition)
->>>>>>> d6e911c8
+		pos, err = f.BinlogStreamer.ConnectBinlogStreamerToMysqlFrom(f.StateTracker.CopyStage.LastWrittenBinlogPosition())
 	} else {
 		pos, err = f.BinlogStreamer.ConnectBinlogStreamerToMysql()
 	}
@@ -535,34 +524,11 @@
 		return err
 	}
 
-<<<<<<< HEAD
-=======
-	// If we don't set this now, there is a race condition where Ghostferry
-	// is terminated with some rows copied but no binlog events are written.
-	// This guarentees that we are able to restart from a valid location.
-	f.StateTracker.UpdateLastWrittenBinlogPosition(pos)
-
-	// Loads the schema of the tables that are applicable.
-	// We need to do this at the beginning of the run as this is required
-	// in order to determine the PrimaryKey of each table as well as finding
-	// which value in the binlog event correspond to which field in the
-	// table.
-	if f.StateToResumeFrom != nil {
-		f.Tables = f.StateToResumeFrom.LastKnownTableSchemaCache
-	} else {
-		metrics.Measure("LoadTables", nil, 1.0, func() {
-			f.Tables, err = LoadTables(f.SourceDB, f.TableFilter)
-		})
-		if err != nil {
-			return err
-		}
-	}
-
-	// TODO(pushrax): handle changes to schema during copying and clean this up.
-	f.BinlogStreamer.TableSchema = f.Tables
-	f.DataIterator.Tables = f.Tables.AsSlice()
-
->>>>>>> d6e911c8
+	f.StateTracker.CopyStage.UpdateLastWrittenBinlogPosition(pos)
+	if f.StateTracker.VerifierStage != nil {
+		f.StateTracker.VerifierStage.UpdateLastWrittenBinlogPosition(pos)
+	}
+
 	return nil
 }
 
